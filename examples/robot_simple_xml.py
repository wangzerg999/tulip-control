#!/usr/bin/env python
"""
The example is an extension of robot_discrete_simple.py by including
continuous dynamics.  It also demonstrates basic writing and reading
of a tulipcon XML file.  Toggle the truth value of load_from_XML to
indicate whether to generate a new tulipcon XML file, or read from
one.

Originally by Nok Wongpiromsarn (nok@cds.caltech.edu)
September 2, 2010

Small modifications by SCL <slivingston@caltech.edu>

Small modifications by Yuchen Lin.
12 Aug 2011
"""

import sys, os
from numpy import array

from tulip import *
import tulip.polytope as pc
from tulip import conxml
from tulip import grsim


# Specify where the smv file, spc file and aut file will go
testfile = 'rsimple_example'
path = os.path.abspath(os.path.dirname(sys.argv[0]))
smvfile = os.path.join(path, 'specs', testfile+'.smv')
spcfile = os.path.join(path, 'specs', testfile+'.spc')
autfile = os.path.join(path, 'specs', testfile+'.aut')

load_from_XML = False
if not load_from_XML:

    # Environment variables
    env_vars = {'park' : 'boolean'}

    # Discrete system variable
    # Introduce a boolean variable X0reach to handle the spec [](park -> <>X0)
    # X0reach starts with TRUE. 
    # [](next(X0reach) = (X0 | X0reach) & !park)
    sys_disc_vars = {'X0reach' : 'boolean'}

    # Continuous state space
    cont_state_space = pc.Polytope(array([[1., 0.],[-1., 0.], [0., 1.], [0., -1.]]),
                                   array([[3.],[0.],[2.],[0.]]))

    # Continuous proposition
    cont_props = {}
    for i in xrange(0, 3):
        for j in xrange(0, 2):
            prop_sym = 'X' + str(3*j + i)
            cont_props[prop_sym] = pc.Polytope(array([[1., 0.],[-1., 0.], [0., 1.], [0., -1.]]),
                                               array([[float(i+1)],[float(-i)],[float(j+1)],[float(-j)]]))

    # Continuous dynamics: \dot{x} = u_x, \dot{y} = u_y
    # Sample period 
    A = array([[1., 0.],[ 0., 1.]])
    B = array([[1.1052, 0.],[ 0., 1.1052]])
    U = pc.Polytope(array([[1., 0.],[-1., 0.], [0., 1.], [0., -1.]]), array([[1.],[1.],[1.],[1.]]))
    sys_dyn = discretize.CtsSysDyn(A,B,[],[],U,[])

    # Compute the proposition preserving partition of the continuous state space
    cont_partition = prop2part.prop2part2(cont_state_space, cont_props)

    # Discretize the continuous state space
<<<<<<< HEAD
    disc_dynamics = discretize.discretize(cont_partition, sys_dyn, use_mpt=False, verbose=2)
=======
    disc_dynamics = discretize.discretize(cont_partition, sys_dyn, verbose=2)
>>>>>>> ba5cf013

    # Spec
    assumption = 'X0reach & []<>(!park)'
    guarantee = '[]<>X5 & []<>(X0reach)'
    guarantee += ' & [](next(X0reach) = ((X0 | X0reach) & !park))'

    # Generate input to JTLV
    prob = jtlvint.generateJTLVInput(env_vars, sys_disc_vars, [assumption, guarantee],
                                     {}, disc_dynamics, smvfile, spcfile, verbose=2)

    # Check realizability
    realizability = jtlvint.checkRealizability(smv_file=smvfile, spc_file=spcfile,
                                           aut_file=autfile, verbose=3)

    # Compute an automaton
    jtlvint.computeStrategy(smv_file=smvfile, spc_file=spcfile, aut_file=autfile,
                            priority_kind=3, verbose=3)
    aut = automaton.Automaton(autfile, [], 3)
    
    # Remove dead-end states from automaton
    aut.trimDeadStates()

    conxml.writeXMLfile("rsimple_example.xml", prob, [assumption, guarantee], sys_dyn, aut, pretty=True)

else:
    # Read from tulipcon XML file
    (prob, sys_dyn, aut) = conxml.readXMLfile("rsimple_example.xml")
    disc_dynamics = prob.getDiscretizedDynamics()


# Simulate.
num_it = 30
env_states = [{'X0reach': True}]
for i in range(1, num_it):
    if (i%3 == 0):
        env_states.append({'park':True})
    else:
        env_states.append({'park':False})

graph_vis = raw_input("Do you want to open in Gephi? (y/n)") == 'y'
destfile = 'rsimple_example.gexf'
label_vars = ['park', 'cellID', 'X0reach']
delay = 2
vis_depth = 3
aut_states = grsim.grsim([aut], aut_trans_dict={}, env_states=env_states,
                         num_it=num_it, deterministic_env=False,
                         graph_vis=graph_vis, destfile=destfile,
                         label_vars=label_vars, delay=delay,
                         vis_depth=vis_depth)


# Save discrete dynamics.
f = open('rsimple_example_disc_dynamics.txt', 'w')
f.write(str(disc_dynamics.list_prop_symbol) + '\n')
for i in xrange(0, len(disc_dynamics.list_region)):
    f.write(str(disc_dynamics.list_region[i].list_prop))
    f.write('\n')
f.close()<|MERGE_RESOLUTION|>--- conflicted
+++ resolved
@@ -66,11 +66,7 @@
     cont_partition = prop2part.prop2part2(cont_state_space, cont_props)
 
     # Discretize the continuous state space
-<<<<<<< HEAD
-    disc_dynamics = discretize.discretize(cont_partition, sys_dyn, use_mpt=False, verbose=2)
-=======
     disc_dynamics = discretize.discretize(cont_partition, sys_dyn, verbose=2)
->>>>>>> ba5cf013
 
     # Spec
     assumption = 'X0reach & []<>(!park)'
